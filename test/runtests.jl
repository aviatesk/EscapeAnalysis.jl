using EscapeAnalysis, InteractiveUtils, Test, JETTest

@testset "EscapeAnalysis" begin

mutable struct MutableSome{T}
    value::T
end

@testset "basics" begin
    let # simplest
        src, escapes = analyze_escapes((Any,)) do a # return to caller
            return nothing
        end
        @test is_return_escape(escapes.arguments[2])
    end

    let # global assignement
        src, escapes = analyze_escapes((Any,)) do a
            global aa = a
            return nothing
        end
        @test is_escape(escapes.arguments[2])
    end

    let # return
        src, escapes = analyze_escapes((Any,)) do a
            return a
        end
        @test is_return_escape(escapes.arguments[2])
    end

    # https://github.com/aviatesk/EscapeAnalysis.jl/pull/16
    let # don't propagate escape information for bitypes
        src, escapes = analyze_escapes((Nothing,)) do a
            global bb = a
        end
        @test is_return_escape(escapes.arguments[2])
    end
end

@testset "control flows" begin
    let # branching
        src, escapes = analyze_escapes((Any,Bool,)) do a, c
            if c
                return nothing # a doesn't escape in this branch
            else
                return a # a escapes to a caller
            end
        end
        @test is_return_escape(escapes.arguments[2])
    end

    let # π node
        src, escapes = analyze_escapes((Any,)) do a
            if isa(a, Regex)
                identity(a) # compiler will introduce π node here
                return a    # escape !
            else
                return nothing
            end
        end
        @test is_return_escape(escapes.arguments[2])
    end

    let # loop
        src, escapes = analyze_escapes((Int, Regex,)) do n, r
            rs = Regex[]
            while n > 0
                push!(rs, r)
                n -= 1
            end
            return rs
        end
        @test is_escape(escapes.arguments[3])
    end

    let # exception
        src, escapes = analyze_escapes((Any,)) do a
            try
                nothing
            catch err
                return a # return escape
            end
        end
        @test is_return_escape(escapes.arguments[2])
    end
end

mutable struct MyMutable
    cond::Bool
end

let # more complex
    src, escapes = analyze_escapes((Bool,)) do c
        x = Vector{MyMutable}() # escape
        y = MyMutable(c) # escape
        if c
            push!(x, y) # escape
            return nothing
        else
            return x # return escape
        end
    end

    i = findfirst(==(Vector{MyMutable}), src.stmts.type)
    @assert !isnothing(i)
    @test is_escape(escapes.ssavalues[i])
    i = findfirst(==(MyMutable), src.stmts.type)
    @assert !isnothing(i)
    @test is_escape(escapes.ssavalues[i])
end

let # simple allocation
    src, escapes = analyze_escapes((Bool,)) do c
        mm = MyMutable(c) # just allocated, never escapes
        return mm.cond ? nothing : 1
    end

    i = findfirst(==(MyMutable), src.stmts.type) # allocation statement
    @assert !isnothing(i)
    @test is_no_escape(escapes.ssavalues[i])
end

@testset "inter-procedural" begin
    m = Module()

    # FIXME currently we can't prove the effect-freeness of `getfield(RefValue{String}, :x)`
    # because of this check https://github.com/JuliaLang/julia/blob/94b9d66b10e8e3ebdb268e4be5f7e1f43079ad4e/base/compiler/tfuncs.jl#L745
    # and thus it leads to the following two broken tests

    @eval m @noinline f_noescape(x) = (broadcast(identity, x); nothing)
    let
        src, escapes = @eval m $analyze_escapes() do
            f_noescape(Ref("Hi"))
        end
        i = findfirst(==(Base.RefValue{String}), src.stmts.type) # find allocation statement
        @assert !isnothing(i)
        @test_broken is_return_escape(escapes.ssavalues[i])
    end

    @eval m @noinline f_returnescape(x) = broadcast(identity, x)
    let
        src, escapes = @eval m $analyze_escapes() do
            f_returnescape(Ref("Hi"))
        end
        i = findfirst(==(Base.RefValue{String}), src.stmts.type) # find allocation statement
        @assert !isnothing(i)
        @test_broken is_return_escape(escapes.ssavalues[i])
    end

    @eval m @noinline f_escape(x) = (global xx = x) # obvious escape
    let
        src, escapes = @eval m $analyze_escapes() do
            f_escape(Ref("Hi"))
        end
        i = findfirst(==(Base.RefValue{String}), src.stmts.type) # find allocation statement
        @assert !isnothing(i)
        @test is_escape(escapes.ssavalues[i])
    end

    # if we can't determine the matching method statically, we should be conservative
    let
        src, escapes = @eval m $analyze_escapes(($MutableSome{Any},)) do a
            may_exist(a)
        end
        @test is_escape(escapes.arguments[2])
    end
    let
        src, escapes = @eval m $analyze_escapes(($MutableSome{Any},)) do a
            Base.@invokelatest f_noescape(a)
        end
        @test is_escape(escapes.arguments[2])
    end

    # handling of simple union-split (just exploit the inliner's effort)
    @eval m begin
        @noinline unionsplit(_)      = string(nothing)
        @noinline unionsplit(a::Int) = a + 10
    end
    let
        src, escapes = @eval m $analyze_escapes((Union{Int,Regex},)) do a
            return unionsplit(a)
        end
        @test is_return_escape(escapes.arguments[2])
    end

    # appropriate conversion of inter-procedural context
    # https://github.com/aviatesk/EscapeAnalysis.jl/issues/7
    @eval m @noinline retescape(a) = Base.inferencebarrier(nothing)
    let
        ret = @eval m $analyze_escapes() do
            aaa = Ref("foo")   # not "return escape", should be "no escape"
            a = retescape(aaa)
            nothing
        end
        i = findfirst(==(Base.RefValue{String}), ret.ir.stmts.type) # find allocation statement
        @assert !isnothing(i)
        @test is_no_escape(ret.state.ssavalues[i])
    end
    let
        ret = @eval m $analyze_escapes() do
            aaa = Ref("foo")   # still should be "return escape"
            a = retescape(aaa)
            return aaa
        end
        i = findfirst(==(Base.RefValue{String}), ret.ir.stmts.type) # find allocation statement
        @assert !isnothing(i)
        @test is_return_escape(ret.state.ssavalues[i])
    end
end

@testset "builtins" begin
    let # throw
        r = analyze_escapes((Any,)) do a
            throw(a)
        end
        @test is_escape(r.state.arguments[2])
    end

    let # implicit throws -- currently relies on inliner's effect-freeness check
        r = analyze_escapes((Any,)) do a
            getfield(a, :may_not_field)
        end
        @test is_escape(r.state.arguments[2])

        r = analyze_escapes((Any,)) do a
            sizeof(a)
        end
        @test is_escape(r.state.arguments[2])
    end

    let # :===
        src, escapes = analyze_escapes((Any, )) do a
            c = a === nothing
            return c
        end
        @test is_return_escape(escapes.arguments[2])
    end

    let # sizeof
        src, escapes = analyze_escapes((Vector{Int}, )) do itr
            sizeof(itr)
        end
        @test is_return_escape(escapes.arguments[2])
    end

    let # ifelse
        src, escapes = analyze_escapes((Bool,)) do c
            r = ifelse(c, Ref("yes"), Ref("no"))
            return r
        end
        is = findall(==(Base.RefValue{String}), src.stmts.type) # find allocation statement
        @test !isempty(is)
        for i in is
            @test is_return_escape(escapes.ssavalues[i])
        end
    end
    let # ifelse (with constant condition)
        src, escapes = analyze_escapes((String,)) do s
            r = ifelse(isa(s, String), Ref("yes"), Ref(nothing))
            return r
        end
        is = findall(==(Base.RefValue{String}), src.stmts.type) # find allocation statement
        @test !isempty(is)
        for i in is
            @test is_return_escape(escapes.ssavalues[i])
        end
        i = findfirst(==(Base.RefValue{Nothing}), src.stmts.type) # find allocation statement
        @test !isnothing(i)
        @test is_no_escape(escapes.ssavalues[i])
    end
end

<<<<<<< HEAD
@testset "heap-to-stack optimization" begin
    mutable struct MyMutable
        cond::Bool
    end

    let # simple allocation
        src, escapes = analyze_escapes((Bool,)) do c
            mm = MyMutable(c) # just allocated, never escapes
            return mm.cond ? nothing : 1
        end

        i = findfirst(==(MyMutable), src.stmts.type) # allocation statement
        @assert !isnothing(i)
        @test (src.stmts.flag[i] & EscapeAnalysis.IR_FLAG_NO_ESCAPE) != 0
    end
end

@testset "code quality" begin
    # assert that our main routine is free from (unnecessary) runtime dispatches
=======
@testset "Exprs" begin
>>>>>>> 389c820d
    let
        src, escapes = analyze_escapes((String,)) do s
            m = MutableSome(s)
            GC.@preserve m begin
                return nothing
            end
        end
<<<<<<< HEAD
        test_nodispatch(only(methods(EscapeAnalysis.find_escapes!)).sig; function_filter)
=======
        i = findfirst(==(MutableSome{String}), src.stmts.type) # find allocation statement
        @test !isnothing(i)
        @test is_no_escape(escapes.ssavalues[i])
>>>>>>> 389c820d
    end
end

# NOTE currently this testset relies on the special casing introduced in #16
@testset "field analysis" begin
    let
        mutable struct A
            a::Int
        end
        src, escapes = analyze_escapes((Int,)) do a
            o = A(a) # no need to escape
            f = getfield(o, :a)
            return f
        end
        i = findfirst(==(A), src.stmts.type) # allocation statement
        @assert !isnothing(i)
        @test is_no_escape(escapes.ssavalues[i])
    end

    let # an escaped tuple stmt will not propagate to its Int argument (since Int is of bitstype)
        src, escapes = analyze_escapes((Int, Any, )) do a, b
            t = tuple(a, b)
            global tt = t
            return nothing
        end
        @test is_return_escape(escapes.arguments[2])
        @test is_escape(escapes.arguments[3])
    end
end

@testset "code quality" begin
    # assert that our main routine are free from (unnecessary) runtime dispatches

    function function_filter(@nospecialize(ft))
        ft === typeof(Core.Compiler.widenconst) && return false # `widenconst` is very untyped, ignore
        ft === typeof(EscapeAnalysis.:(⊓)) && return false # `⊓` is very untyped, ignore
        ft === typeof(EscapeAnalysis.escape_builtin!) && return false # `escape_builtin!` is very untyped, ignore
        ft === typeof(isbitstype) && return false # `isbitstype` is very untyped, ignore
        return true
    end

    test_nodispatch(only(methods(EscapeAnalysis.find_escapes)).sig; function_filter)

    for m in methods(EscapeAnalysis.escape_builtin!)
        Base._methods_by_ftype(m.sig, 1, Base.get_world_counter()) === false && continue
        test_nodispatch(m.sig; function_filter)
    end
end

end # @testset "EscapeAnalysis" begin<|MERGE_RESOLUTION|>--- conflicted
+++ resolved
@@ -271,7 +271,6 @@
     end
 end
 
-<<<<<<< HEAD
 @testset "heap-to-stack optimization" begin
     mutable struct MyMutable
         cond::Bool
@@ -289,11 +288,7 @@
     end
 end
 
-@testset "code quality" begin
-    # assert that our main routine is free from (unnecessary) runtime dispatches
-=======
 @testset "Exprs" begin
->>>>>>> 389c820d
     let
         src, escapes = analyze_escapes((String,)) do s
             m = MutableSome(s)
@@ -301,13 +296,9 @@
                 return nothing
             end
         end
-<<<<<<< HEAD
-        test_nodispatch(only(methods(EscapeAnalysis.find_escapes!)).sig; function_filter)
-=======
         i = findfirst(==(MutableSome{String}), src.stmts.type) # find allocation statement
         @test !isnothing(i)
         @test is_no_escape(escapes.ssavalues[i])
->>>>>>> 389c820d
     end
 end
 
@@ -346,10 +337,11 @@
         ft === typeof(EscapeAnalysis.:(⊓)) && return false # `⊓` is very untyped, ignore
         ft === typeof(EscapeAnalysis.escape_builtin!) && return false # `escape_builtin!` is very untyped, ignore
         ft === typeof(isbitstype) && return false # `isbitstype` is very untyped, ignore
+        ft === typeof(ismutabletype) && return false # `ismutabletype` is very untyped, ignore
         return true
     end
 
-    test_nodispatch(only(methods(EscapeAnalysis.find_escapes)).sig; function_filter)
+    test_nodispatch(only(methods(EscapeAnalysis.find_escapes!)).sig; function_filter)
 
     for m in methods(EscapeAnalysis.escape_builtin!)
         Base._methods_by_ftype(m.sig, 1, Base.get_world_counter()) === false && continue
