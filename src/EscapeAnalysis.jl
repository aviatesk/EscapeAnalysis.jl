--- conflicted
+++ resolved
@@ -258,11 +258,9 @@
                     if isa(lhs, GlobalRef)
                         add_change!(rhs, ir, Escape(), changes)
                     end
-<<<<<<< HEAD
                 elseif head === :cfunction
                     # for :cfunction we conservatively escapes all its arguments
                     add_changes!(stmt.args, ir, Escape(), changes)
-=======
                 elseif head === :foreigncall
                     # for foreigncall we simply escape every argument (args[6:length(args[3])])
                     # and its name (args[1])
@@ -271,7 +269,6 @@
                     foreigncall_nargs = length((stmt.args[3])::SimpleVector)
                     add_change!(stmt.args[1], ir, Escape(), changes)
                     add_changes!(stmt.args[6:5+foreigncall_nargs], ir, Escape(), changes)
->>>>>>> ae82c154
                 elseif is_meta_expr_head(head)
                     continue
                 elseif head === :static_parameter
